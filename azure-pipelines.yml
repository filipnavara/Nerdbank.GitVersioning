--- conflicted
+++ resolved
@@ -164,10 +164,5 @@
   dependsOn: Windows
   pool:
     vmImage: macOS 10.13
-<<<<<<< HEAD
-  variables:
-    DOTNET_ROOT: /Users/runner/.dotnet # Workaround for microsoft/azure-pipelines-image-generation#531
-=======
->>>>>>> 6a07d249
   steps:
   - template: azure-pipelines/xplattest-pipeline.yml